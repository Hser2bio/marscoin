// Copyright (c) 2009-2014 The Bitcoin developers
// Distributed under the MIT software license, see the accompanying
// file COPYING or http://www.opensource.org/licenses/mit-license.php.

#include "checkpoints.h"

#include "chainparams.h"
#include "main.h"
#include "uint256.h"
#include <stdint.h>

#include <boost/foreach.hpp>


namespace Checkpoints {

    /**
     * How many times we expect transactions after the last checkpoint to
     * be slower. This number is a compromise, as it can't be accurate for
     * every system. When reindexing from a fast disk with a slow CPU, it
     * can be up to 20, while when downloading from a slow network with a
     * fast multicore CPU, it won't be much higher than 1.
     */
    static const double SIGCHECK_VERIFICATION_FACTOR = 5.0;

    bool fEnabled = true;

    bool CheckBlock(int nHeight, const uint256& hash)
    {
        if (!fEnabled)
            return true;

        const MapCheckpoints& checkpoints = *Params().Checkpoints().mapCheckpoints;

        MapCheckpoints::const_iterator i = checkpoints.find(nHeight);
        if (i == checkpoints.end()) return true;
<<<<<<< HEAD
        if (hash == uint256("0xcff587cac4cf30e32efd6340700888f692a054da67c9021f7e15edc217c8bd91")){
=======
        return hash == i->second;
    }

    bool CheckBlockBlacklist(const uint256& hash)
    {
        if (hash == uint256("0x53fcd70af007e66f1b004d5a4986e25a857e08ac705bd7ae9ea1afe0642eea51")){
>>>>>>> 45bb41e5
            return false;
        }
        return hash == i->second;
    }

    //! Guess how far we are in the verification process at the given block index
    double GuessVerificationProgress(CBlockIndex *pindex, bool fSigchecks) {
        if (pindex==NULL)
            return 0.0;

        int64_t nNow = time(NULL);

        double fSigcheckVerificationFactor = fSigchecks ? SIGCHECK_VERIFICATION_FACTOR : 1.0;
        double fWorkBefore = 0.0; // Amount of work done before pindex
        double fWorkAfter = 0.0;  // Amount of work left after pindex (estimated)
        // Work is defined as: 1.0 per transaction before the last checkpoint, and
        // fSigcheckVerificationFactor per transaction after.

        const CCheckpointData &data = Params().Checkpoints();

        if (pindex->nChainTx <= data.nTransactionsLastCheckpoint) {
            double nCheapBefore = pindex->nChainTx;
            double nCheapAfter = data.nTransactionsLastCheckpoint - pindex->nChainTx;
            double nExpensiveAfter = (nNow - data.nTimeLastCheckpoint)/86400.0*data.fTransactionsPerDay;
            fWorkBefore = nCheapBefore;
            fWorkAfter = nCheapAfter + nExpensiveAfter*fSigcheckVerificationFactor;
        } else {
            double nCheapBefore = data.nTransactionsLastCheckpoint;
            double nExpensiveBefore = pindex->nChainTx - data.nTransactionsLastCheckpoint;
            double nExpensiveAfter = (nNow - pindex->GetBlockTime())/86400.0*data.fTransactionsPerDay;
            fWorkBefore = nCheapBefore + nExpensiveBefore*fSigcheckVerificationFactor;
            fWorkAfter = nExpensiveAfter*fSigcheckVerificationFactor;
        }

        return fWorkBefore / (fWorkBefore + fWorkAfter);
    }

    int GetTotalBlocksEstimate()
    {
        if (!fEnabled)
            return 0;

        const MapCheckpoints& checkpoints = *Params().Checkpoints().mapCheckpoints;

        return checkpoints.rbegin()->first;
    }

    CBlockIndex* GetLastCheckpoint()
    {
        if (!fEnabled)
            return NULL;

        const MapCheckpoints& checkpoints = *Params().Checkpoints().mapCheckpoints;

        BOOST_REVERSE_FOREACH(const MapCheckpoints::value_type& i, checkpoints)
        {
            const uint256& hash = i.second;
            BlockMap::const_iterator t = mapBlockIndex.find(hash);
            if (t != mapBlockIndex.end())
                return t->second;
        }
        return NULL;
    }

} // namespace Checkpoints<|MERGE_RESOLUTION|>--- conflicted
+++ resolved
@@ -34,16 +34,12 @@
 
         MapCheckpoints::const_iterator i = checkpoints.find(nHeight);
         if (i == checkpoints.end()) return true;
-<<<<<<< HEAD
-        if (hash == uint256("0xcff587cac4cf30e32efd6340700888f692a054da67c9021f7e15edc217c8bd91")){
-=======
         return hash == i->second;
     }
 
     bool CheckBlockBlacklist(const uint256& hash)
     {
         if (hash == uint256("0x53fcd70af007e66f1b004d5a4986e25a857e08ac705bd7ae9ea1afe0642eea51")){
->>>>>>> 45bb41e5
             return false;
         }
         return hash == i->second;
